--- conflicted
+++ resolved
@@ -48,12 +48,8 @@
 @DirtiesContext
 public class RequestHeaderSizeGatewayFilterFactoryTest extends BaseWebClientTests {
 
-<<<<<<< HEAD
 	private static final String responseMesssage = "Request Header/s size is larger than "
-			+ "permissible limit. Request Header/s size is \\d*B where permissible limit is 46B";
-=======
-	private static final String responseMesssage = "Request Header/s size is larger than permissible limit. Request Header/s size is \\d\\dB where permissible limit is \\d\\dB";
->>>>>>> 36ee6859
+			+ "permissible limit. Request Header/s size is \\d*B where permissible limit is \\d*B";
 
 	@Test
 	public void setRequestSizeFilterWorks() {
