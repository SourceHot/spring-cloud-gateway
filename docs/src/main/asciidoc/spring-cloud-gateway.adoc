:github-tag: master
:github-repo: spring-cloud/spring-cloud-gateway
:github-raw: https://raw.githubusercontent.com/{github-repo}/{github-tag}
:github-code: https://github.com/{github-repo}/tree/{github-tag}
:all: {asterisk}{asterisk}
:nofooter:
:imagesdir: ./images
:imagesurl: {github-raw}/docs/src/main/asciidoc/images
= Spring Cloud Gateway

*{spring-cloud-version}*

include::intro.adoc[]

[[gateway-starter]]
== How to Include Spring Cloud Gateway

To include Spring Cloud Gateway in your project use the starter with group `org.springframework.cloud`
and artifact id `spring-cloud-starter-gateway`. See the http://projects.spring.io/spring-cloud/[Spring Cloud Project page]
for details on setting up your build system with the current Spring Cloud Release Train.

If you include the starter, but, for some reason, you do not want the gateway to be enabled, set `spring.cloud.gateway.enabled=false`.

IMPORTANT: Spring Cloud Gateway is built upon https://spring.io/projects/spring-boot#learn[Spring Boot 2.0],
https://docs.spring.io/spring/docs/current/spring-framework-reference/web-reactive.html[Spring WebFlux],
and https://projectreactor.io/docs[Project Reactor].  As a consequence
many of the familiar synchronous libraries (Spring Data and Spring Security, for example) and patterns you may
not apply when using Spring Cloud Gateway.  If you are unfamiliar with these projects we suggest you
begin by reading their documentation to familiarize yourself with some of the new concepts before
working with Spring Cloud Gateway.

IMPORTANT: Spring Cloud Gateway requires the Netty runtime provided by Spring Boot and Spring Webflux. It does not work in a traditional Servlet Container or built as a WAR.

== Glossary

* *Route*: Route the basic building block of the gateway. It is defined by an ID, a destination URI, a collection of predicates and a collection of filters. A route is matched if aggregate predicate is true.
* *Predicate*: This is a http://docs.oracle.com/javase/8/docs/api/java/util/function/Predicate.html[Java 8 Function Predicate]. The input type is a http://docs.spring.io/spring/docs/5.0.x/javadoc-api/org/springframework/web/server/ServerWebExchange.html[Spring Framework `ServerWebExchange`]. This allows developers to match on anything from the HTTP request, such as headers or parameters.
* *Filter*: These are instances http://docs.spring.io/spring/docs/5.0.x/javadoc-api/org/springframework/web/server/GatewayFilter.html[Spring Framework `GatewayFilter`] constructed in with a specific factory. Here, requests and responses can be modified before or after sending the downstream request.

[[gateway-how-it-works]]
== How It Works

image::{imagesurl}/spring_cloud_gateway_diagram.png[Spring Cloud Gateway Diagram]

Clients make requests to Spring Cloud Gateway. If the Gateway Handler Mapping determines that a request matches a Route, it is sent to the Gateway Web Handler. This handler runs sends the request through a filter chain that is specific to the request. The reason the filters are divided by the dotted line, is that filters may execute logic before the proxy request is sent or after. All "pre" filter logic is executed, then the proxy request is made. After the proxy request is made, the "post" filter logic is executed.

NOTE: URIs defined in routes without a port will get a default port set to 80 and 443 for HTTP and HTTPS URIs respectively.

[[gateway-request-predicates-factories]]
== Route Predicate Factories

Spring Cloud Gateway matches routes as part of the Spring WebFlux `HandlerMapping` infrastructure. Spring Cloud Gateway includes many built-in Route Predicate Factories. All of these predicates match on different attributes of the HTTP request. Multiple Route Predicate Factories can be combined and are combined via logical `and`.

=== After Route Predicate Factory
The After Route Predicate Factory takes one parameter, a datetime. This predicate matches requests that happen after the current datetime.

.application.yml
[source,yaml]
----
spring:
  cloud:
    gateway:
      routes:
      - id: after_route
        uri: http://example.org
        predicates:
        - After=2017-01-20T17:42:47.789-07:00[America/Denver]
----

This route matches any request after Jan 20, 2017 17:42 Mountain Time (Denver).

=== Before Route Predicate Factory
The Before Route Predicate Factory takes one parameter, a datetime. This predicate matches requests that happen before the current datetime.

.application.yml
[source,yaml]
----
spring:
  cloud:
    gateway:
      routes:
      - id: before_route
        uri: http://example.org
        predicates:
        - Before=2017-01-20T17:42:47.789-07:00[America/Denver]
----

This route matches any request before Jan 20, 2017 17:42 Mountain Time (Denver).

=== Between Route Predicate Factory
The Between Route Predicate Factory takes two parameters, datetime1 and datetime2. This predicate matches requests that happen after datetime1 and before datetime2. The datetime2 parameter must be after datetime1.

.application.yml
[source,yaml]
----
spring:
  cloud:
    gateway:
      routes:
      - id: between_route
        uri: http://example.org
        predicates:
        - Between=2017-01-20T17:42:47.789-07:00[America/Denver], 2017-01-21T17:42:47.789-07:00[America/Denver]
----

This route matches any request after Jan 20, 2017 17:42 Mountain Time (Denver) and before Jan 21, 2017 17:42 Mountain Time (Denver). This could be useful for maintenance windows.

=== Cookie Route Predicate Factory
The Cookie Route Predicate Factory takes two parameters, the cookie name and a regular expression. This predicate matches cookies that have the given name and the value matches the regular expression.

.application.yml
[source,yaml]
----
spring:
  cloud:
    gateway:
      routes:
      - id: cookie_route
        uri: http://example.org
        predicates:
        - Cookie=chocolate, ch.p
----

This route matches the request has a cookie named `chocolate` who's value matches the `ch.p` regular expression.

=== Header Route Predicate Factory
The Header Route Predicate Factory takes two parameters, the header name and a regular expression. This predicate matches with a header that has the given name and the value matches the regular expression.

.application.yml
[source,yaml]
----
spring:
  cloud:
    gateway:
      routes:
      - id: header_route
        uri: http://example.org
        predicates:
        - Header=X-Request-Id, \d+
----

This route matches if the request has a header named `X-Request-Id` whos value matches the `\d+` regular expression (has a value of one or more digits).

=== Host Route Predicate Factory
The Host Route Predicate Factory takes one parameter: a list of host name patterns. The pattern is an Ant style pattern with `.` as the separator. This predicates matches the `Host` header that matches the pattern.

.application.yml
[source,yaml]
----
spring:
  cloud:
    gateway:
      routes:
      - id: host_route
        uri: http://example.org
        predicates:
        - Host=**.somehost.org,**.anotherhost.org
----

URI template variables are supported as well, such as `{sub}.myhost.org`.

This route would match if the request has a `Host` header has the value `www.somehost.org` or `beta.somehost.org` or `www.anotherhost.org`.

This predicate extracts the URI template variables (like `sub` defined in the example above) as a map of names and values and places it in the `ServerWebExchange.getAttributes()` with a key defined in `ServerWebExchangeUtils.URI_TEMPLATE_VARIABLES_ATTRIBUTE`. Those values are then available for use by <<gateway-route-filters,GatewayFilter Factories>>


=== Method Route Predicate Factory
The Method Route Predicate Factory takes one parameter: the HTTP method to match.

.application.yml
[source,yaml]
----
spring:
  cloud:
    gateway:
      routes:
      - id: method_route
        uri: http://example.org
        predicates:
        - Method=GET
----

This route would match if the request method was a `GET`.

=== Path Route Predicate Factory
The Path Route Predicate Factory takes two parameter: a list of Spring `PathMatcher` patterns and an optional flag to `matchOptionalTrailingSeparator`.

.application.yml
[source,yaml]
----
spring:
  cloud:
    gateway:
      routes:
      - id: host_route
        uri: http://example.org
        predicates:
        - Path=/foo/{segment},/bar/{segment}
----

This route would match if the request path was, for example: `/foo/1` or `/foo/bar` or `/bar/baz`.

This predicate extracts the URI template variables (like `segment` defined in the example above) as a map of names and values and places it in the `ServerWebExchange.getAttributes()` with a key defined in `ServerWebExchangeUtils.URI_TEMPLATE_VARIABLES_ATTRIBUTE`. Those values are then available for use by <<gateway-route-filters,GatewayFilter Factories>>

A utility method is available to make access to these variables easier.

[source,java]
----
Map<String, String> uriVariables = ServerWebExchangeUtils.getPathPredicateVariables(exchange);

String segment = uriVariables.get("segment");
----

=== Query Route Predicate Factory
The Query Route Predicate Factory takes two parameters: a required `param` and an optional `regexp`.

.application.yml
[source,yaml]
----
spring:
  cloud:
    gateway:
      routes:
      - id: query_route
        uri: http://example.org
        predicates:
        - Query=baz
----

This route would match if the request contained a `baz` query parameter.

.application.yml
[source,yaml]
----
spring:
  cloud:
    gateway:
      routes:
      - id: query_route
        uri: http://example.org
        predicates:
        - Query=foo, ba.
----

This route would match if the request contained a `foo` query parameter whose value matched the `ba.` regexp, so `bar` and `baz` would match.


=== RemoteAddr Route Predicate Factory
The RemoteAddr Route Predicate Factory takes a list (min size 1) of CIDR-notation (IPv4 or IPv6) strings, e.g. `192.168.0.1/16` (where `192.168.0.1` is an IP address and `16` is a subnet mask).

.application.yml
[source,yaml]
----
spring:
  cloud:
    gateway:
      routes:
      - id: remoteaddr_route
        uri: http://example.org
        predicates:
        - RemoteAddr=192.168.1.1/24
----

This route would match if the remote address of the request was, for example, `192.168.1.10`.

==== Modifying the way remote addresses are resolved
By default the RemoteAddr Route Predicate Factory uses the remote address from the incoming request.
This may not match the actual client IP address if Spring Cloud Gateway sits behind a proxy layer.

You can customize the way that the remote address is resolved by setting a custom `RemoteAddressResolver`.
Spring Cloud Gateway comes with one non-default remote address resolver which is based off of the https://developer.mozilla.org/en-US/docs/Web/HTTP/Headers/X-Forwarded-For[X-Forwarded-For header], `XForwardedRemoteAddressResolver`.

`XForwardedRemoteAddressResolver` has two static constructor methods which take different approaches to security:

`XForwardedRemoteAddressResolver::trustAll` returns a `RemoteAddressResolver` which always takes the first IP address found in the `X-Forwarded-For` header.
This approach is vulnerable to spoofing, as a malicious client could set an initial value for the `X-Forwarded-For` which would be accepted by the resolver.

`XForwardedRemoteAddressResolver::maxTrustedIndex` takes an index which correlates to the number of trusted infrastructure running in front of Spring Cloud Gateway.
If Spring Cloud Gateway is, for example only accessible via HAProxy, then a value of 1 should be used.
If two hops of trusted infrastructure are required before Spring Cloud Gateway is accessible, then a value of 2 should be used.

Given the following header value:

[source]
X-Forwarded-For: 0.0.0.1, 0.0.0.2, 0.0.0.3


The `maxTrustedIndex` values below will yield the following remote addresses.

[options="header"]
|===
|`maxTrustedIndex`           | result
|[`Integer.MIN_VALUE`,0]     | (invalid, `IllegalArgumentException` during initialization)
|1                           | 0.0.0.3
|2                           | 0.0.0.2
|3                           | 0.0.0.1
|[4, `Integer.MAX_VALUE`]    | 0.0.0.1
|===
[[gateway-route-filters]]

Using Java config:

GatewayConfig.java
[source,java]
----
RemoteAddressResolver resolver = XForwardedRemoteAddressResolver
    .maxTrustedIndex(1);

...

.route("direct-route",
    r -> r.remoteAddr("10.1.1.1", "10.10.1.1/24")
        .uri("https://downstream1")
.route("proxied-route",
    r -> r.remoteAddr(resolver,  "10.10.1.1", "10.10.1.1/24")
        .uri("https://downstream2")
)
----

== GatewayFilter Factories

Route filters allow the modification of the incoming HTTP request or outgoing HTTP response in some manner. Route filters are scoped to a particular route. Spring Cloud Gateway includes many built-in GatewayFilter Factories.

NOTE For more detailed examples on how to use any of the following filters, take a look at the https://github.com/spring-cloud/spring-cloud-gateway/tree/master/spring-cloud-gateway-core/src/test/java/org/springframework/cloud/gateway/filter/factory[unit tests].

=== AddRequestHeader GatewayFilter Factory
The AddRequestHeader GatewayFilter Factory takes a name and value parameter.

.application.yml
[source,yaml]
----
spring:
  cloud:
    gateway:
      routes:
      - id: add_request_header_route
        uri: http://example.org
        filters:
        - AddRequestHeader=X-Request-Foo, Bar
----

This will add `X-Request-Foo:Bar` header to the downstream request's headers for all matching requests.

=== AddRequestParameter GatewayFilter Factory
The AddRequestParameter GatewayFilter Factory takes a name and value parameter.

.application.yml
[source,yaml]
----
spring:
  cloud:
    gateway:
      routes:
      - id: add_request_parameter_route
        uri: http://example.org
        filters:
        - AddRequestParameter=foo, bar
----

This will add `foo=bar` to the downstream request's query string for all matching requests.

=== AddResponseHeader GatewayFilter Factory
The AddResponseHeader GatewayFilter Factory takes a name and value parameter.

.application.yml
[source,yaml]
----
spring:
  cloud:
    gateway:
      routes:
      - id: add_request_header_route
        uri: http://example.org
        filters:
        - AddResponseHeader=X-Response-Foo, Bar
----

This will add `X-Response-Foo:Bar` header to the downstream response's headers for all matching requests.

[[hystrix]]
=== Hystrix GatewayFilter Factory
https://github.com/Netflix/Hystrix[Hystrix] is a library from Netflix that implements the https://martinfowler.com/bliki/CircuitBreaker.html[circuit breaker pattern].
The Hystrix GatewayFilter allows you to introduce circuit breakers to your gateway routes, protecting your services from cascading failures and allowing you to provide fallback responses in the event of downstream failures.

To enable Hystrix GatewayFilters in your project, add a dependency on `spring-cloud-starter-netflix-hystrix` from http://cloud.spring.io/spring-cloud-netflix/[Spring Cloud Netflix].

The Hystrix GatewayFilter Factory requires a single `name` parameter, which is the name of the `HystrixCommand`.

.application.yml
[source,yaml]
----
spring:
  cloud:
    gateway:
      routes:
      - id: hystrix_route
        uri: http://example.org
        filters:
        - Hystrix=myCommandName
----

This wraps the remaining filters in a `HystrixCommand` with command name `myCommandName`.

The Hystrix filter can also accept an optional `fallbackUri` parameter. Currently, only `forward:` schemed URIs are supported. If the fallback is called, the request will be forwarded to the controller matched by the URI.


.application.yml
[source,yaml]
----
spring:
  cloud:
    gateway:
      routes:
      - id: hystrix_route
        uri: lb://backing-service:8088
        predicates:
        - Path=/consumingserviceendpoint
        filters:
        - name: Hystrix
          args:
            name: fallbackcmd
            fallbackUri: forward:/incaseoffailureusethis
        - RewritePath=/consumingserviceendpoint, /backingserviceendpoint
----
This will forward to the `/incaseoffailureusethis` URI when the Hystrix fallback is called. Note that this example also demonstrates (optional) Spring Cloud Netflix Ribbon load-balancing via the `lb` prefix on the destination URI.

The primary scenario is to use the `fallbackUri` to an internal controller or handler within the gateway app.
However, it is also possible to reroute the request to a controller or handler in an external application, like so:

.application.yml
[source,yaml]
----
spring:
  cloud:
    gateway:
      routes:
      - id: ingredients
        uri: lb://ingredients
        predicates:
        - Path=//ingredients/**
        filters:
        - name: Hystrix
          args:
            name: fetchIngredients
            fallbackUri: forward:/fallback
      - id: ingredients-fallback
        uri: http://localhost:9994
        predicates:
        - Path=/fallback
----

In this example, there is no `fallback` endpoint or handler in the gateway application, however, there is one in another
app, registered under `http://localhost:9994`.

In case of the request being forwarded to fallback, the Hystrix Gateway filter also provides the `Throwable` that has
caused it. It's added to the `ServerWebExchange` as the
`ServerWebExchangeUtils.HYSTRIX_EXECUTION_EXCEPTION_ATTR` attribute that can be used when
handling the fallback within the gateway app.

For the external controller/ handler scenario, headers can be added with exception details. You can find more information
on it in  the <<fallback-headers, FallbackHeaders GatewayFilter Factory section>>.

Hystrix settings (such as timeouts) can be configured with global defaults or on a route by route basis using application properties as explained on the https://github.com/Netflix/Hystrix/wiki/Configuration[Hystrix wiki].

To set a 5 second timeout for the example route above, the following configuration would be used:

.application.yml
[source,yaml]
hystrix.command.fallbackcmd.execution.isolation.thread.timeoutInMilliseconds: 5000

[[fallback-headers]]
=== FallbackHeaders GatewayFilter Factory

The `FallbackHeaders` factory allows you to add Hystrix execution exception details in headers of a request forwarded to
a `fallbackUri` in an external application, like in the following scenario:

.application.yml
[source,yaml]
----
spring:
  cloud:
    gateway:
      routes:
      - id: ingredients
        uri: lb://ingredients
        predicates:
        - Path=//ingredients/**
        filters:
        - name: Hystrix
          args:
            name: fetchIngredients
            fallbackUri: forward:/fallback
      - id: ingredients-fallback
        uri: http://localhost:9994
        predicates:
        - Path=/fallback
        filters:
        - name: FallbackHeaders
          args:
            executionExceptionTypeHeaderName: Test-Header
----

In this example, after an execution exception occurs while running the `HystrixCommand`, the request will be forwarde to
the `fallback` endpoint or handler in an app running on `localhost:9994`. The headers with the exception type, message
and -if available- root cause exception type and message will be added to that request by the `FallbackHeaders` filter.

The names of the headers can be overwritten in the config by setting the values of the arguments listed below, along with
their default values:

* `executionExceptionTypeHeaderName` (`"Execution-Exception-Type"`)
* `executionExceptionMessageHeaderName` (`"Execution-Exception-Message"`)
* `rootCauseExceptionTypeHeaderName` (`"Root-Cause-Exception-Type"`)
* `rootCauseExceptionMessageHeaderName` (`"Root-Cause-Exception-Message"`)

You can find more information on how Hystrix works with Gateway in the <<hystrix, Hystrix GatewayFilter Factory section>>.

=== PrefixPath GatewayFilter Factory
The PrefixPath GatewayFilter Factory takes a single `prefix` parameter.

.application.yml
[source,yaml]
----
spring:
  cloud:
    gateway:
      routes:
      - id: prefixpath_route
        uri: http://example.org
        filters:
        - PrefixPath=/mypath
----

This will prefix `/mypath` to the path of all matching requests. So a request to `/hello`, would be sent to `/mypath/hello`.

=== PreserveHostHeader GatewayFilter Factory
The PreserveHostHeader GatewayFilter Factory has not parameters. This filter, sets a request attribute that the routing filter will inspect to determine if the original host header should be sent, rather than the host header determined by the http client.

.application.yml
[source,yaml]
----
spring:
  cloud:
    gateway:
      routes:
      - id: preserve_host_route
        uri: http://example.org
        filters:
        - PreserveHostHeader
----

=== RequestRateLimiter GatewayFilter Factory

The RequestRateLimiter GatewayFilter Factory is uses a `RateLimiter` implementation to determine if the current request is allowed to proceed. If it is not, a status of `HTTP 429 - Too Many Requests` (by default) is returned.

This filter takes an optional `keyResolver` parameter and parameters specific to the rate limiter (see below).

`keyResolver` is a bean that implements the `KeyResolver` interface. In configuration, reference the bean by name using SpEL. `#{@myKeyResolver}` is a SpEL expression referencing a bean with the name `myKeyResolver`.

.KeyResolver.java
[source,java]
----
public interface KeyResolver {
	Mono<String> resolve(ServerWebExchange exchange);
}
----

The `KeyResolver` interface allows pluggable strategies to derive the key for limiting requests. In future milestones, there will be some `KeyResolver` implementations.

The default implementation of `KeyResolver` is the `PrincipalNameKeyResolver` which retrieves the `Principal` from the `ServerWebExchange` and calls `Principal.getName()`.

By default, if the `KeyResolver` does not find a key, requests will be denied. This behavior can be adjust with the `spring.cloud.gateway.filter.request-rate-limiter.deny-empty-key` (true or false) and `spring.cloud.gateway.filter.request-rate-limiter.empty-key-status-code` properties.

NOTE: The RequestRateLimiter is not configurable via the "shortcut" notation. The example below is __invalid__

.application.properties
----
# INVALID SHORTCUT CONFIGURATION
spring.cloud.gateway.routes[0].filters[0]=RequestRateLimiter=2, 2, #{@userkeyresolver}
----

==== Redis RateLimiter

The redis implementation is based off of work done at https://stripe.com/blog/rate-limiters[Stripe]. It requires the use of the `spring-boot-starter-data-redis-reactive` Spring Boot starter.

The algorithm used is the https://en.wikipedia.org/wiki/Token_bucket[Token Bucket Algorithm].

The `redis-rate-limiter.replenishRate` is how many requests per second do you want a user to be allowed to do, without any dropped requests. This is the rate that the token bucket is filled.

The `redis-rate-limiter.burstCapacity` is the maximum number of requests a user is allowed to do in a single second. This is the number of tokens the token bucket can hold. Setting this value to zero will block all requests.

A steady rate is accomplished by setting the same value in `replenishRate` and `burstCapacity`. Temporary bursts can be allowed by setting `burstCapacity` higher than `replenishRate`. In this case, the rate limiter needs to be allowed some time between bursts (according to `replenishRate`), as 2 consecutive bursts will result in dropped requests (`HTTP 429 - Too Many Requests`).

.application.yml
[source,yaml]
----
spring:
  cloud:
    gateway:
      routes:
      - id: requestratelimiter_route
        uri: http://example.org
        filters:
        - name: RequestRateLimiter
          args:
            redis-rate-limiter.replenishRate: 10
            redis-rate-limiter.burstCapacity: 20

----

.Config.java
[source,java]
----
@Bean
KeyResolver userKeyResolver() {
    return exchange -> Mono.just(exchange.getRequest().getQueryParams().getFirst("user"));
}
----

This defines a request rate limit of 10 per user. A burst of 20 is allowed, but the next second only 10 requests will be available. The `KeyResolver` is a simple one that gets the `user` request parameter (note: this is not recommended for production).

A rate limiter can also be defined as a bean implementing the `RateLimiter` interface. In configuration, reference the bean by name using SpEL. `#{@myRateLimiter}` is a SpEL expression referencing a bean with the name `myRateLimiter`.

.application.yml
[source,yaml]
----
spring:
  cloud:
    gateway:
      routes:
      - id: requestratelimiter_route
        uri: http://example.org
        filters:
        - name: RequestRateLimiter
          args:
            rate-limiter: "#{@myRateLimiter}"
            key-resolver: "#{@userKeyResolver}"

----

=== RedirectTo GatewayFilter Factory
The RedirectTo GatewayFilter Factory takes a `status` and a `url` parameter. The status should be a 300 series redirect http code, such as 301. The url should be a valid url. This will be the value of the `Location` header.

.application.yml
[source,yaml]
----
spring:
  cloud:
    gateway:
      routes:
      - id: prefixpath_route
        uri: http://example.org
        filters:
        - RedirectTo=302, http://acme.org
----

This will send a status 302 with a `Location:http://acme.org` header to perform a redirect.

=== RemoveHopByHopHeadersFilter GatewayFilter Factory
The RemoveHopByHopHeadersFilter GatewayFilter Factory removes headers from forwarded requests. The default list of headers that is removed comes from the https://tools.ietf.org/html/draft-ietf-httpbis-p1-messaging-14#section-7.1.3[IETF].

.The default removed headers are:
 *  Connection
 *  Keep-Alive
 *  Proxy-Authenticate
 *  Proxy-Authorization
 *  TE
 *  Trailer
 *  Transfer-Encoding
 *  Upgrade

To change this, set the `spring.cloud.gateway.filter.remove-non-proxy-headers.headers` property to the list of header names to remove.

=== RemoveRequestHeader GatewayFilter Factory
The RemoveRequestHeader GatewayFilter Factory takes a `name` parameter. It is the name of the header to be removed.

.application.yml
[source,yaml]
----
spring:
  cloud:
    gateway:
      routes:
      - id: removerequestheader_route
        uri: http://example.org
        filters:
        - RemoveRequestHeader=X-Request-Foo
----

This will remove the `X-Request-Foo` header before it is sent downstream.

=== RemoveResponseHeader GatewayFilter Factory
The RemoveResponseHeader GatewayFilter Factory takes a `name` parameter. It is the name of the header to be removed.

.application.yml
[source,yaml]
----
spring:
  cloud:
    gateway:
      routes:
      - id: removeresponseheader_route
        uri: http://example.org
        filters:
        - RemoveResponseHeader=X-Response-Foo
----

This will remove the `X-Response-Foo` header from the response before it is returned to the gateway client.

To remove any kind of sensitive header you should configure this filter for any routes that you may
want to do so.  In addition you can configure this filter once using `spring.cloud.gateway.default-filters`
and have it applied to all routes.

=== RewritePath GatewayFilter Factory
The RewritePath GatewayFilter Factory takes a path `regexp` parameter and a `replacement` parameter. This uses Java regular expressions for a flexible way to rewrite the request path.

.application.yml
[source,yaml]
----
spring:
  cloud:
    gateway:
      routes:
      - id: rewritepath_route
        uri: http://example.org
        predicates:
        - Path=/foo/**
        filters:
        - RewritePath=/foo/(?<segment>.*), /$\{segment}
----

For a request path of `/foo/bar`, this will set the path to `/bar` before making the downstream request. Notice the `$\` which is replaced with `$` because of the YAML spec.

=== RewriteResponseHeader GatewayFilter Factory
The RewriteResponseHeader GatewayFilter Factory takes `name`, `regexp`, and `replacement` parameters. It uses Java regular expressions for a flexible way to rewrite the response header value.

.application.yml
[source,yaml]
----
spring:
  cloud:
    gateway:
      routes:
      - id: rewriteresponseheader_route
        uri: http://example.org
        filters:
        - RewriteResponseHeader=X-Response-Foo, , password=[^&]+, password=***
----

For a header value of `/42?user=ford&password=omg!what&flag=true`, it will be set to `/42?user=ford&password=\***&flag=true` after making the downstream request. Please use `$\` to mean `$` because of the YAML spec.

=== SaveSession GatewayFilter Factory
The SaveSession GatewayFilter Factory forces a `WebSession::save` operation _before_ forwarding the call downstream. This is of particular use when
using something like http://projects.spring.io/spring-session/[Spring Session] with a lazy data store and need to ensure the session state has been saved before making the forwarded call.

.application.yml
[source,yaml]
----
spring:
  cloud:
    gateway:
      routes:
      - id: save_session
        uri: http://example.org
        predicates:
        - Path=/foo/**
        filters:
        - SaveSession
----

If you are integrating http://projects.spring.io/spring-security/[Spring Security] with Spring Session, and want to ensure security details have been forwarded to the remote process, this is critical.

=== SecureHeaders GatewayFilter Factory
The SecureHeaders GatewayFilter Factory adds a number of headers to the response at the reccomendation from https://blog.appcanary.com/2017/http-security-headers.html[this blog post].

.The following headers are added (allong with default values):
 * `X-Xss-Protection:1; mode=block`
 * `Strict-Transport-Security:max-age=631138519`
 * `X-Frame-Options:DENY`
 * `X-Content-Type-Options:nosniff`
 * `Referrer-Policy:no-referrer`
 * `Content-Security-Policy:default-src 'self' https:; font-src 'self' https: data:; img-src 'self' https: data:; object-src 'none'; script-src https:; style-src 'self' https: 'unsafe-inline'`
 * `X-Download-Options:noopen`
 * `X-Permitted-Cross-Domain-Policies:none`

To change the default values set the appropriate property in the `spring.cloud.gateway.filter.secure-headers` namespace:

.Property to change:
 * `xss-protection-header`
 * `strict-transport-security`
 * `frame-options`
 * `content-type-options`
 * `referrer-policy`
 * `content-security-policy`
 * `download-options`
 * `permitted-cross-domain-policies`


=== SetPath GatewayFilter Factory
The SetPath GatewayFilter Factory takes a path `template` parameter. It offers a simple way to manipulate the request path by allowing templated segments of the path. This uses the uri templates from Spring Framework. Multiple matching segments are allowed.

.application.yml
[source,yaml]
----
spring:
  cloud:
    gateway:
      routes:
      - id: setpath_route
        uri: http://example.org
        predicates:
        - Path=/foo/{segment}
        filters:
        - SetPath=/{segment}
----

For a request path of `/foo/bar`, this will set the path to `/bar` before making the downstream request.

=== SetResponseHeader GatewayFilter Factory
The SetResponseHeader GatewayFilter Factory takes `name` and `value` parameters.

.application.yml
[source,yaml]
----
spring:
  cloud:
    gateway:
      routes:
      - id: setresponseheader_route
        uri: http://example.org
        filters:
        - SetResponseHeader=X-Response-Foo, Bar
----

This GatewayFilter replaces all headers with the given name, rather than adding. So if the downstream server responded with a `X-Response-Foo:1234`, this would be replaced with `X-Response-Foo:Bar`, which is what the gateway client would receive.

=== SetStatus GatewayFilter Factory
The SetStatus GatewayFilter Factory takes a single `status` parameter. It must be a valid Spring `HttpStatus`. It may be the integer value `404` or the string representation of the enumeration `NOT_FOUND`.

.application.yml
[source,yaml]
----
spring:
  cloud:
    gateway:
      routes:
      - id: setstatusstring_route
        uri: http://example.org
        filters:
        - SetStatus=BAD_REQUEST
      - id: setstatusint_route
        uri: http://example.org
        filters:
        - SetStatus=401
----

In either case, the HTTP status of the response will be set to 401.

=== StripPrefix GatewayFilter Factory
The StripPrefix GatewayFilter Factory takes one paramter, `parts`.  The `parts` parameter indicated the number of parts in the path to strip from the request before sending it downstream.

.application.yml
[source,yaml]
----
spring:
  cloud:
    gateway:
      routes:
      - id: nameRoot
        uri: http://nameservice
        predicates:
        - Path=/name/**
        filters:
        - StripPrefix=2
----

When a request is made through the gateway to `/name/bar/foo` the request made to `nameservice` will look like `http://nameservice/foo`.

=== Retry GatewayFilter Factory
The Retry GatewayFilter Factory takes `retries`, `statuses`, `methods`, and `series` as parameters.

* `retries`: the number of retries that should be attempted
* `statuses`: the HTTP status codes that should be retried, represented using `org.springframework.http.HttpStatus`
* `methods`: the HTTP methods that should be retried, represented using `org.springframework.http.HttpMethod`
* `series`: the series of status codes to be retried, represented using `org.springframework.http.HttpStatus.Series`

.application.yml
[source,yaml]
----
spring:
  cloud:
    gateway:
      routes:
      - id: retry_test
        uri: http://localhost:8080/flakey
        predicates:
        - Host=*.retry.com
        filters:
        - name: Retry
          args:
            retries: 3
            statuses: BAD_GATEWAY
----

NOTE: The retry filter does not currently support retrying with a body (e.g. for POST or PUT requests with a body).

NOTE: When using the retry filter with a `forward:` prefixed URL, the target endpoint should be written carefully so that in case of an error it does not do anything that could result in a response being sent to the client and committed. For example, if the target endpoint is an annotated controller, the target controller method should not return `ResponseEntity` with an error status code. Instead it should throw an `Exception`, or signal an error, e.g. via a `Mono.error(ex)` return value, which the retry filter can be configured to handle by retrying.

<<<<<<< HEAD
=== RequestSize GatewayFilter Factory
The RequestSize GatewayFilter Factory can restrict a request from reaching the downstream service , when the request size is greater than the permissible limit. The filter takes `RequestSize` as parameter which is the permissible size limit of the request defined in bytes.
=======
=== Default Filters

If you would like to add a filter and apply it to all routes you can use `spring.cloud.gateway.default-filters`.
This property takes a list of filters
>>>>>>> f2acad91

.application.yml
[source,yaml]
----
spring:
  cloud:
    gateway:
<<<<<<< HEAD
      routes:
      - id: request_size_route
      uri: http://localhost:8080/upload
      predicates:
      - Path=/upload
      filters:
      - name: RequestSize
        args:
          maxSize: 5000000
----

The RequestSize GatewayFilter Factory set the response status as `413 Payload Too Large` with a additional header `errorMessage` when the Request is rejected due to size. Following is an example of such an `errorMessage` .

`errorMessage` : `Request size is larger than permissible limit. Request size is 6.0 MB where permissible limit is 5.0 MB`

NOTE: The default Request size will be set to 5 MB if not provided as filter argument in route definition.

=== Modify Request Body GatewayFilter Factory

*This filter is considered BETA and the API may change in the future*

This filter can be used to modify the request body before it is sent downstream by the Gateway.

NOTE: This filter can only be configured using the Java DSL

[source,java]
----
@Bean
public RouteLocator routes(RouteLocatorBuilder builder) {
    return builder.routes()
        .route("rewrite_request_obj", r -> r.host("*.rewriterequestobj.org")
            .filters(f -> f.prefixPath("/httpbin")
                .modifyRequestBody(String.class, Hello.class, MediaType.APPLICATION_JSON_VALUE,
                    (exchange, s) -> return Mono.just(new Hello(s.toUpperCase())))).uri(uri))
        .build();
}

static class Hello {
    String message;

    public Hello() { }

    public Hello(String message) {
        this.message = message;
    }

    public String getMessage() {
        return message;
    }

    public void setMessage(String message) {
        this.message = message;
    }
}
----

=== Modify Response Body GatewayFilter Factory

*This filter is considered BETA and the API may change in the future*

This filter can be used to modify the response body before it is sent back to the Client.

NOTE: This filter can only be configured using the Java DSL

[source,java]
----
@Bean
public RouteLocator routes(RouteLocatorBuilder builder) {
    return builder.routes()
        .route("rewrite_response_upper", r -> r.host("*.rewriteresponseupper.org")
            .filters(f -> f.prefixPath("/httpbin")
        		.modifyResponseBody(String.class, String.class,
        		    (exchange, s) -> Mono.just(s.toUpperCase()))).uri(uri)
        .build();
}
----


=======
      default-filters:
      - AddResponseHeader=X-Response-Default-Foo, Default-Bar
      - PrefixPath=/httpbin
----

>>>>>>> f2acad91
== Global Filters

The `GlobalFilter` interface has the same signature as `GatewayFilter`. These are special filters that are conditionally applied to all routes. (This interface and usage are subject to change in future milestones).

=== Combined Global Filter and GatewayFilter Ordering

When a request comes in (and matches a Route) the Filtering Web Handler will add all instances of `GlobalFilter` and all route specific instances of `GatewayFilter` to a filter chain. This combined filter chain is sorted by the `org.springframework.core.Ordered` interface, which can be set by implementing the `getOrder()` method or by using the `@Order` annotation.

As Spring Cloud Gateway distinguishes between "pre" and "post" phases for filter logic execution (see: How It Works), the filter with the highest precedence will be the first in the "pre"-phase and the last in the "post"-phase.

.ExampleConfiguration.java
[source,java]
----
@Bean
@Order(-1)
public GlobalFilter a() {
    return (exchange, chain) -> {
        log.info("first pre filter");
        return chain.filter(exchange).then(Mono.fromRunnable(() -> {
            log.info("third post filter");
        }));
    };
}

@Bean
@Order(0)
public GlobalFilter b() {
    return (exchange, chain) -> {
        log.info("second pre filter");
        return chain.filter(exchange).then(Mono.fromRunnable(() -> {
            log.info("second post filter");
        }));
    };
}

@Bean
@Order(1)
public GlobalFilter c() {
    return (exchange, chain) -> {
        log.info("third pre filter");
        return chain.filter(exchange).then(Mono.fromRunnable(() -> {
            log.info("first post filter");
        }));
    };
}
----

=== Forward Routing Filter

The `ForwardRoutingFilter` looks for a URI in the exchange attribute `ServerWebExchangeUtils.GATEWAY_REQUEST_URL_ATTR`. If the url has a `forward` scheme (ie `forward:///localendpoint`), it will use the Spring `DispatcherHandler` to handler the request.  The path part of the request URL will be overridden with the path in the forward URL. The unmodified original url is appended to the list in the `ServerWebExchangeUtils.GATEWAY_ORIGINAL_REQUEST_URL_ATTR` attribute.

=== LoadBalancerClient Filter

The `LoadBalancerClientFilter` looks for a URI in the exchange attribute `ServerWebExchangeUtils.GATEWAY_REQUEST_URL_ATTR`. If the url has a `lb` scheme (ie `lb://myservice`), it will use the Spring Cloud `LoadBalancerClient` to resolve the name (`myservice` in the previous example) to an actual host and port and replace the URI in the same attribute. The unmodified original url is appended to the list in the `ServerWebExchangeUtils.GATEWAY_ORIGINAL_REQUEST_URL_ATTR` attribute. The filter will also look in the `ServerWebExchangeUtils.GATEWAY_SCHEME_PREFIX_ATTR` attribute to see if it equals `lb` and then the same rules apply.

.application.yml
[source,yaml]
----
spring:
  cloud:
    gateway:
      routes:
      - id: myRoute
        uri: lb://service
        predicates:
        - Path=/service/**
----

NOTE: By default when a service instance cannot be found in the `LoadBalancer` a `503` will be returned.
You can configure the Gateway to return a `404` by setting `spring.cloud.gateway.loadbalancer.use404=true`.

NOTE: The `isSecure` value of the `ServiceInstance` returned from the `LoadBalancer` will override
the scheme specified in the request made to the Gateway.  For example, if the request comes into the Gateway over `HTTPS`
but the `ServiceInstance` indicates it is not secure, then the downstream request will be made over
`HTTP`.  The opposite situation can also apply.  However if `GATEWAY_SCHEME_PREFIX_ATTR` is specified for the
route in the Gateway configuration, the prefix will be stripped and the resulting scheme from the
route URL will override the `ServiceInstance` configuration.

=== Netty Routing Filter

The Netty Routing Filter runs if the url located in the `ServerWebExchangeUtils.GATEWAY_REQUEST_URL_ATTR` exchange attribute has a `http` or `https` scheme. It uses the Netty `HttpClient` to make the downstream proxy request. The response is put in the `ServerWebExchangeUtils.CLIENT_RESPONSE_ATTR` exchange attribute for use in a later filter. (There is an experimental `WebClientHttpRoutingFilter` that performs the same function, but does not require netty)

=== Netty Write Response Filter

The `NettyWriteResponseFilter` runs if there is a Netty `HttpClientResponse` in the `ServerWebExchangeUtils.CLIENT_RESPONSE_ATTR` exchange attribute. It is run after all other filters have completed and writes the proxy response back to the gateway client response. (There is an experimental `WebClientWriteResponseFilter` that performs the same function, but does not require netty)

=== RouteToRequestUrl Filter

The `RouteToRequestUrlFilter` runs if there is a `Route` object in the `ServerWebExchangeUtils.GATEWAY_ROUTE_ATTR` exchange attribute. It creates a new URI, based off of the request URI, but updated with the URI attribute of the `Route` object. The new URI is placed in the `ServerWebExchangeUtils.GATEWAY_REQUEST_URL_ATTR` exchange attribute`.

If the URI has a scheme prefix, such as `lb:ws://serviceid`, the `lb` scheme is stripped from the URI and placed in the `ServerWebExchangeUtils.GATEWAY_SCHEME_PREFIX_ATTR` for use later in the filter chain.

=== Websocket Routing Filter

The Websocket Routing Filter runs if the url located in the `ServerWebExchangeUtils.GATEWAY_REQUEST_URL_ATTR` exchange attribute has a `ws` or `wss` scheme. It uses the Spring Web Socket infrastructure to forward the Websocket request downstream.

Websockets may be load-balanced by prefixing the URI with `lb`, such as `lb:ws://serviceid`.

NOTE: If you are using https://github.com/sockjs[SockJS] as a fallback over normal http, you should configure a normal HTTP route as well as the Websocket Route.

.application.yml
[source,yaml]
----
spring:
  cloud:
    gateway:
      routes:
      # SockJS route
      - id: websocket_sockjs_route
        uri: http://localhost:3001
        predicates:
        - Path=/websocket/info/**
      # Normwal Websocket route
      - id: websocket_route
        uri: ws://localhost:3001
        predicates:
        - Path=/websocket/**
----

=== Gateway Metrics Filter

To enable Gateway Metrics add spring-boot-starter-actuator as a project dependency. Then, by default, the Gateway Metrics Filter runs as long as the property `spring.cloud.gateway.metrics.enabled` is not set to `false`. This filter adds a timer metric named "gateway.requests" with the following tags:

* `routeId`: The route id 
* `routeUri`: The URI that the API will be routed to
* `outcome`: Outcome as classified by link:https://docs.spring.io/spring-framework/docs/current/javadoc-api/org/springframework/http/HttpStatus.Series.html[HttpStatus.Series]
* `status`: Http Status of the request returned to the client

These metrics are then available to be scraped from ``/actuator/metrics/gateway.requests`` and can be easily integated with Prometheus to create a link:images/gateway-grafana-dashboard.jpeg[Grafana] link:gateway-grafana-dashboard.json[dashboard].

NOTE: To enable the pometheus endpoint add micrometer-registry-prometheus as a project dependency.

=== Marking An Exchange As Routed

After the Gateway has routed a `ServerWebExchange` it will mark that exchange as "routed" by adding `gatewayAlreadyRouted`
to the exchange attributes.  Once a request has been marked as routed, other routing filters will not route the request again,
essentially skipping the filter.  There are convenience methods that you can use to mark an exchange as routed
or check if an exchange has already been routed.

* `ServerWebExchangeUtils.isAlreadyRouted` takes a `ServerWebExchange` object and checks if it has been "routed"
* `ServerWebExchangeUtils.setAlreadyRouted` takes a `ServerWebExchange` object and marks it as "routed"

== TLS / SSL
The Gateway can listen for requests on https by following the usual Spring server configuration. Example:

.application.yml
[source,yaml]
----
server:
  ssl:
    enabled: true
    key-alias: scg
    key-store-password: scg1234
    key-store: classpath:scg-keystore.p12
    key-store-type: PKCS12
----

Gateway routes can be routed to both http and https backends. If routing to a https backend then the Gateway can be configured to trust all downstream certificates with the following configuration:

.application.yml
[source,yaml]
----
spring:
  cloud:
    gateway:
      httpclient:
        ssl:
          useInsecureTrustManager: true
----

Using an insecure trust manager is not suitable for production. For a production deployment the Gateway can be configured with a set of known certificates that it can trust with the follwing configuration:

.application.yml
[source,yaml]
----
spring:
  cloud:
    gateway:
      httpclient:
        ssl:
          trustedX509Certificates:
          - cert1.pem
          - cert2.pem
----

If the Spring Cloud Gateway is not provisioned with trusted certificates the default trust store is used (which can be overriden with system property javax.net.ssl.trustStore).

=== TLS Handshake

The Gateway maintains a client pool that it uses to route to backends. When communicating over https the client initiates a TLS handshake. A number of timeouts are assoicated with this handshake. These timeouts can be configured (defaults shown):

.application.yml
[source,yaml]
----
spring:
  cloud:
    gateway:
      httpclient:
        ssl:
          handshake-timeout-millis: 10000
          close-notify-flush-timeout-millis: 3000
          close-notify-read-timeout-millis: 0
----

== Configuration

Configuration for Spring Cloud Gateway is driven by a collection of `RouteDefinitionLocator`s.

.RouteDefinitionLocator.java
[source,java]
----
public interface RouteDefinitionLocator {
	Flux<RouteDefinition> getRouteDefinitions();
}
----

By default, a `PropertiesRouteDefinitionLocator` loads properties using Spring Boot's `@ConfigurationProperties` mechanism.

The configuration examples above all use a shortcut notation that uses positional arguments rather than named ones. The two examples below are equivalent:

.application.yml
[source,yaml]
----
spring:
  cloud:
    gateway:
      routes:
      - id: setstatus_route
        uri: http://example.org
        filters:
        - name: SetStatus
          args:
            status: 401
      - id: setstatusshortcut_route
        uri: http://example.org
        filters:
        - SetStatus=401
----

For some usages of the gateway, properties will be adequate, but some production use cases will benefit from loading configuration from an external source, such as a database. Future milestone versions will have `RouteDefinitionLocator` implementations based off of Spring Data Repositories such as: Redis, MongoDB and Cassandra.

=== Fluent Java Routes API
To allow for simple configuration in Java, there is a fluent API defined in the `RouteLocatorBuilder` bean.

.GatewaySampleApplication.java
[source,java]
----
// static imports from GatewayFilters and RoutePredicates
@Bean
public RouteLocator customRouteLocator(RouteLocatorBuilder builder, ThrottleGatewayFilterFactory throttle) {
    return builder.routes()
            .route(r -> r.host("**.abc.org").and().path("/image/png")
                .filters(f ->
                        f.addResponseHeader("X-TestHeader", "foobar"))
                .uri("http://httpbin.org:80")
            )
            .route(r -> r.path("/image/webp")
                .filters(f ->
                        f.addResponseHeader("X-AnotherHeader", "baz"))
                .uri("http://httpbin.org:80")
            )
            .route(r -> r.order(-1)
                .host("**.throttle.org").and().path("/get")
                .filters(f -> f.filter(throttle.apply(1,
                        1,
                        10,
                        TimeUnit.SECONDS)))
                .uri("http://httpbin.org:80")
            )
            .build();
}
----

This style also allows for more custom predicate assertions. The predicates defined by `RouteDefinitionLocator` beans are combined using logical `and`. By using the fluent Java API, you can use the `and()`, `or()` and `negate()` operators on the `Predicate` class.

=== DiscoveryClient Route Definition Locator

The Gateway can be configured to create routes based on services registered with a `DiscoveryClient` compatible service registry.

To enable this, set `spring.cloud.gateway.discovery.locator.enabled=true` and make sure a `DiscoveryClient` implementation is on the classpath and enabled (such as Netflix Eureka, Consul or Zookeeper).

==== Configuring Predicates and Filters For DiscoveryClient Routes

By default the Gateway defines a single predicate and filter for routes created via a `DiscoveryClient`.

The default predicate is a path predicate defined with the pattern `/serviceId/**`, where `serviceId` is
the id of the service from the `DiscoveryClient`.

The default filter is rewrite path filter with the regex `/serviceId/(?<remaining>.*)` and the replacement
`/${remaining}`.  This just strips the service id from the path before the request is sent
downstream.

If you would like to customize the predicates and/or filters used by the `DiscoveryClient` routes you can do so
by setting `spring.cloud.gateway.discovery.locator.predicates[x]` and `spring.cloud.gateway.discovery.locator.filters[y]`.
When doing so you need to make sure to include the default predicate and filter above, if you want to retain
that functionality.  Below is an example of what this looks like.

.application.properties
[soure,properties]
----
spring.cloud.gateway.discovery.locator.predicates[0].name: Path
spring.cloud.gateway.discovery.locator.predicates[0].args[pattern]: "'/'+serviceId+'/**'"
spring.cloud.gateway.discovery.locator.predicates[1].name: Host
spring.cloud.gateway.discovery.locator.predicates[1].args[pattern]: "'**.foo.com'"
spring.cloud.gateway.discovery.locator.filters[0].name: Hystrix
spring.cloud.gateway.discovery.locator.filters[0].args[name]: serviceId
spring.cloud.gateway.discovery.locator.filters[1].name: RewritePath
spring.cloud.gateway.discovery.locator.filters[1].args[regexp]: "'/' + serviceId + '/(?<remaining>.*)'"
spring.cloud.gateway.discovery.locator.filters[1].args[replacement]: "'/${remaining}'"
----

== Reactor Netty Access Logs

To enable Reactor Netty access logs, set `-Dreactor.netty.http.server.accessLogEnabled=true`. (It must be a Java System Property, not a Spring Boot property).

The logging system can be configured to have a separate access log file. Below is an example logback configuration:

.logback.xml
[source,xml]
----
    <appender name="accessLog" class="ch.qos.logback.core.FileAppender">
        <file>access_log.log</file>
        <encoder>
            <pattern>%msg%n</pattern>
        </encoder>
    </appender>
    <appender name="async" class="ch.qos.logback.classic.AsyncAppender">
        <appender-ref ref="accessLog" />
    </appender>

    <logger name="reactor.netty.http.server.AccessLog" level="INFO" additivity="false">
        <appender-ref ref="async"/>
    </logger>
----

== CORS Configuration

The gateway can be configured to control CORS behavior. The "global" CORS configuration is a map of URL patterns to https://docs.spring.io/spring/docs/5.0.x/javadoc-api/org/springframework/web/cors/CorsConfiguration.html[Spring Framework `CorsConfiguration`]. 

.application.yml
[source,yaml]
----
spring:
  cloud:
    gateway:
      globalcors:
        corsConfigurations:
          '[/**]':
            allowedOrigins: "http://docs.spring.io"
            allowedMethods:
            - GET
----

In the example above, CORS requests will be allowed from requests that originate from docs.spring.io for all GET requested paths.

== Actuator API

The `/gateway` actuator endpoint allows to monitor and interact with a Spring Cloud Gateway application. To be remotely accessible, the endpoint has to be https://docs.spring.io/spring-boot/docs/current/reference/html/production-ready-endpoints.html#production-ready-endpoints-enabling-endpoints[enabled] and https://docs.spring.io/spring-boot/docs/current/reference/html/production-ready-endpoints.html#production-ready-endpoints-exposing-endpoints[exposed via HTTP or JMX] in the application properties.

.application.properties
[source,properties]
----
management.endpoint.gateway.enabled=true # default value
management.endpoints.web.exposure.include=gateway
----

=== Retrieving route filters
==== Global Filters
To retrieve the <<global-filters,global filters>> applied to all routes, make a `GET` request to `/actuator/gateway/globalfilters`. The resulting response is similar to the following:

----
{
  "org.springframework.cloud.gateway.filter.LoadBalancerClientFilter@77856cc5": 10100,
  "org.springframework.cloud.gateway.filter.RouteToRequestUrlFilter@4f6fd101": 10000,
  "org.springframework.cloud.gateway.filter.NettyWriteResponseFilter@32d22650": -1,
  "org.springframework.cloud.gateway.filter.ForwardRoutingFilter@106459d9": 2147483647,
  "org.springframework.cloud.gateway.filter.NettyRoutingFilter@1fbd5e0": 2147483647,
  "org.springframework.cloud.gateway.filter.ForwardPathFilter@33a71d23": 0,
  "org.springframework.cloud.gateway.filter.AdaptCachedBodyGlobalFilter@135064ea": 2147483637,
  "org.springframework.cloud.gateway.filter.WebsocketRoutingFilter@23c05889": 2147483646
}
----

The response contains details of the global filters in place. For each global filter is provided the string representation of the filter object (e.g., `org.springframework.cloud.gateway.filter.LoadBalancerClientFilter@77856cc5`) and the corresponding <<Combined Global Filter and GatewayFilter Ordering,order>> in the filter chain.

==== Route Filters
To retrieve the <<gatewayfilter-factories,GatewayFilter factories>> applied to routes, make a `GET` request to `/actuator/gateway/routefilters`. The resulting response is similar to the following:

----
{
  "[AddRequestHeaderGatewayFilterFactory@570ed9c configClass = AbstractNameValueGatewayFilterFactory.NameValueConfig]": null,
  "[SecureHeadersGatewayFilterFactory@fceab5d configClass = Object]": null,
  "[SaveSessionGatewayFilterFactory@4449b273 configClass = Object]": null
}
----

The response contains details of the GatewayFilter factories applied to any particular route. For each factory is provided the string representation of the corresponding object (e.g., `[SecureHeadersGatewayFilterFactory@fceab5d configClass = Object]`). Note that the `null` value is due to an incomplete implementation of the endpoint controller, for that it tries to set the order of the object in the filter chain, which does not apply to a GatewayFilter factory object.

=== Refreshing the route cache
To clear the routes cache, make a `POST` request to `/actuator/gateway/refresh`. The request returns a 200 without response body.

=== Retrieving the routes defined in the gateway
To retrieve the routes defined in the gateway, make a `GET` request to `/actuator/gateway/routes`. The resulting response is similar to the following:

----
[{
  "route_id": "first_route",
  "route_object": {
    "predicate": "org.springframework.cloud.gateway.handler.predicate.PathRoutePredicateFactory$$Lambda$432/1736826640@1e9d7e7d",
    "filters": [
      "OrderedGatewayFilter{delegate=org.springframework.cloud.gateway.filter.factory.PreserveHostHeaderGatewayFilterFactory$$Lambda$436/674480275@6631ef72, order=0}"
    ]
  },
  "order": 0
},
{
  "route_id": "second_route",
  "route_object": {
    "predicate": "org.springframework.cloud.gateway.handler.predicate.PathRoutePredicateFactory$$Lambda$432/1736826640@cd8d298",
    "filters": []
  },
  "order": 0
}]
----

The response contains details of all the routes defined in the gateway. The following table describes the structure of each element (i.e., a route) of the response.

[cols="3,2,4"]
|===
| Path | Type | Description

|`route_id`
| String
| The route id.

|`route_object.predicate`
| Object
| The route predicate.

|`route_object.filters`
| Array
| The <<gatewayfilter-factories,GatewayFilter factories>> applied to the route.

|`order`
| Number
| The route order.

|===

=== Retrieving information about a particular route
To retrieve information about a single route, make a `GET` request to `/actuator/gateway/routes/{id}` (e.g., `/actuator/gateway/routes/first_route`). The resulting response is similar to the following:

----
{
  "id": "first_route",
  "predicates": [{
    "name": "Path",
    "args": {"_genkey_0":"/first"}
  }],
  "filters": [],
  "uri": "http://www.uri-destination.org",
  "order": 0
}]
----

The following table describes the structure of the response.

[cols="3,2,4"]
|===
| Path | Type | Description

|`id`
| String
| The route id.

|`predicates`
| Array
| The collection of route predicates. Each item defines the name and the arguments of a given predicate.

|`filters`
| Array
| The collection of filters applied to the route.

|`uri`
| String
| The destination URI of the route.

|`order`
| Number
| The route order.

|===

=== Creating and deleting a particular route
To create a route, make a `POST` request to `/gateway/routes/{id_route_to_create}` with a JSON body that specifies the fields of the route (see the previous subsection).

To delete a route, make a `DELETE` request to `/gateway/routes/{id_route_to_delete}`.

=== Recap: list of all endpoints
The table below summarises the Spring Cloud Gateway actuator endpoints. Note that each endpoint has `/actuator/gateway` as the base-path.

[cols="2,2,5"]
|===
| ID | HTTP Method | Description

|`globalfilters`
|GET
| Displays the list of global filters applied to the routes.

|`routefilters`
|GET
| Displays the list of GatewayFilter factories applied to a particular route.

|`refresh`
|POST
| Clears the routes cache.

|`routes`
|GET
| Displays the list of routes defined in the gateway.

|`routes/{id}`
|GET
| Displays information about a particular route.

|`routes/{id}`
|POST
| Add a new route to the gateway.

|`routes/{id}`
|DELETE
| Remove an existing route from the gateway.

|===

== Developer Guide

TODO: overview of writing custom integrations

=== Writing Custom Route Predicate Factories

TODO: document writing Custom Route Predicate Factories

=== Writing Custom GatewayFilter Factories

In order to write a GatewayFilter you will need to implement `GatewayFilterFactory`.  There is an abstract class called `AbstractGatewayFilterFactory` which you can extend.

.PreGatewayFilterFactory.java
[source,java]
----
public class PreGatewayFilterFactory extends AbstractGatewayFilterFactory<PreGatewayFilterFactory.Config> {

	public PreGatewayFilterFactory() {
		super(Config.class);
	}

	@Override
	public GatewayFilter apply(Config config) {
		// grab configuration from Config object
		return (exchange, chain) -> {
            //If you want to build a "pre" filter you need to manipulate the
            //request before calling chain.filter
            ServerHttpRequest.Builder builder = exchange.getRequest().mutate();
            //use builder to manipulate the request
            return chain.filter(exchange.mutate().request(request).build());
		};
	}

	public static class Config {
        //Put the configuration properties for your filter here
	}

}
----

.PostGatewayFilterFactory.java
[source,java]
----
public class PostGatewayFilterFactory extends AbstractGatewayFilterFactory<PostGatewayFilterFactory.Config> {

	public PostGatewayFilterFactory() {
		super(Config.class);
	}

	@Override
	public GatewayFilter apply(Config config) {
		// grab configuration from Config object
		return (exchange, chain) -> {
			return chain.filter(exchange).then(Mono.fromRunnable(() -> {
				ServerHttpResponse response = exchange.getResponse();
				//Manipulate the response in some way
			}));
		};
	}

	public static class Config {
        //Put the configuration properties for your filter here
	}

}
----

=== Writing Custom Global Filters

In order to write a custom global filter, you will need to implement `GlobalFilter` interface. This will apply the filter to all requests.

Example of how to set up a Global Pre and Post filter, respectively

[source,java]
----
@Bean
public GlobalFilter customGlobalFilter() {
    return (exchange, chain) -> exchange.getPrincipal()
        .map(Principal::getName)
        .defaultIfEmpty("Default User")
        .map(userName -> {
          //adds header to proxied request
          exchange.getRequest().mutate().header("CUSTOM-REQUEST-HEADER", userName).build();
          return exchange;
        })
        .flatMap(chain::filter);
}

@Bean
public GlobalFilter customGlobalPostFilter() {
    return (exchange, chain) -> chain.filter(exchange)
        .then(Mono.just(exchange))
        .map(serverWebExchange -> {
          //adds header to response
          serverWebExchange.getResponse().getHeaders().set("CUSTOM-RESPONSE-HEADER",
              HttpStatus.OK.equals(serverWebExchange.getResponse().getStatusCode()) ? "It worked": "It did not work");
          return serverWebExchange;
        })
        .then();
}
----

=== Writing Custom Route Locators and Writers

TODO: document writing Custom Route Locators and Writers

== Building a Simple Gateway Using Spring MVC or Webflux

Spring Cloud Gateway provides a utility object called `ProxyExchange` which you can use inside a regular Spring web handler as a method parameter. It supports basic downstream HTTP exchanges via methods that mirror the HTTP verbs. With MVC it also supports forwarding to a local handler via the `forward()` method. To use the `ProxyExchange` just include the right module in your classpath (either `spring-cloud-gateway-mvc` or `spring-cloud-gateway-webflux`).

MVC example (proxying a request to "/test" downstream to a remote server):

```java
@RestController
@SpringBootApplication
public class GatewaySampleApplication {

	@Value("${remote.home}")
	private URI home;

	@GetMapping("/test")
	public ResponseEntity<?> proxy(ProxyExchange<byte[]> proxy) throws Exception {
		return proxy.uri(home.toString() + "/image/png").get();
	}

}
```

The same thing with Webflux:

```java
@RestController
@SpringBootApplication
public class GatewaySampleApplication {

	@Value("${remote.home}")
	private URI home;

	@GetMapping("/test")
	public Mono<ResponseEntity<?>> proxy(ProxyExchange<byte[]> proxy) throws Exception {
		return proxy.uri(home.toString() + "/image/png").get();
	}

}
```

There are convenience methods on the `ProxyExchange` to enable the handler method to discover and enhance the URI path of the incoming request. For example you might want to extract the trailing elements of a path to pass them downstream:

```java
@GetMapping("/proxy/path/**")
public ResponseEntity<?> proxyPath(ProxyExchange<byte[]> proxy) throws Exception {
  String path = proxy.path("/proxy/path/");
  return proxy.uri(home.toString() + "/foos/" + path).get();
}
```

All the features of Spring MVC or Webflux are available to Gateway handler methods. So you can inject request headers and query parameters, for instance, and you can constrain the incoming requests with declarations in the mapping annotation. See the documentation for `@RequestMapping` in Spring MVC for more details of those features.

Headers can be added to the downstream response using the `header()` methods on `ProxyExchange`.

You can also manipulate response headers (and anything else you like in the response) by adding a mapper to the `get()` etc. method. The mapper is a `Function` that takes the incoming `ResponseEntity` and converts it to an outgoing one.

First class support is provided for "sensitive" headers ("cookie" and "authorization" by default) which are not passed downstream, and for "proxy" headers (`x-forwarded-*`).<|MERGE_RESOLUTION|>--- conflicted
+++ resolved
@@ -905,23 +905,15 @@
 
 NOTE: When using the retry filter with a `forward:` prefixed URL, the target endpoint should be written carefully so that in case of an error it does not do anything that could result in a response being sent to the client and committed. For example, if the target endpoint is an annotated controller, the target controller method should not return `ResponseEntity` with an error status code. Instead it should throw an `Exception`, or signal an error, e.g. via a `Mono.error(ex)` return value, which the retry filter can be configured to handle by retrying.
 
-<<<<<<< HEAD
 === RequestSize GatewayFilter Factory
 The RequestSize GatewayFilter Factory can restrict a request from reaching the downstream service , when the request size is greater than the permissible limit. The filter takes `RequestSize` as parameter which is the permissible size limit of the request defined in bytes.
-=======
-=== Default Filters
-
-If you would like to add a filter and apply it to all routes you can use `spring.cloud.gateway.default-filters`.
-This property takes a list of filters
->>>>>>> f2acad91
-
-.application.yml
-[source,yaml]
-----
-spring:
-  cloud:
-    gateway:
-<<<<<<< HEAD
+
+.application.yml
+[source,yaml]
+----
+spring:
+  cloud:
+    gateway:
       routes:
       - id: request_size_route
       uri: http://localhost:8080/upload
@@ -1000,13 +992,22 @@
 ----
 
 
-=======
+=== Default Filters
+
+If you would like to add a filter and apply it to all routes you can use `spring.cloud.gateway.default-filters`.
+This property takes a list of filters
+
+.application.yml
+[source,yaml]
+----
+spring:
+  cloud:
+    gateway:
       default-filters:
       - AddResponseHeader=X-Response-Default-Foo, Default-Bar
       - PrefixPath=/httpbin
 ----
 
->>>>>>> f2acad91
 == Global Filters
 
 The `GlobalFilter` interface has the same signature as `GatewayFilter`. These are special filters that are conditionally applied to all routes. (This interface and usage are subject to change in future milestones).
