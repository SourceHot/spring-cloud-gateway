--- conflicted
+++ resolved
@@ -155,7 +155,6 @@
 		}
 	}
 
-<<<<<<< HEAD
 	@Test
 	public void tokenRelayBeansAreCreated() {
 		new ReactiveWebApplicationContextRunner()
@@ -191,7 +190,8 @@
 			}
 		}).hasRootCauseInstanceOf(IllegalStateException.class)
 				.hasMessageContaining("No TokenRelayGatewayFilterFactory bean was found. Did you include");
-=======
+	}
+
 	@Test // gh-2159
 	public void reactorNettyRequestUpgradeStrategyWebSocketSpecBuilderIsUniquePerRequest()
 			throws NoSuchMethodException, InvocationTargetException,
@@ -209,7 +209,6 @@
 
 		assertThat(spec1.protocols()).isEqualTo("p1");
 		assertThat(spec2.protocols()).isNull();
->>>>>>> 333786c5
 	}
 
 	@EnableAutoConfiguration
