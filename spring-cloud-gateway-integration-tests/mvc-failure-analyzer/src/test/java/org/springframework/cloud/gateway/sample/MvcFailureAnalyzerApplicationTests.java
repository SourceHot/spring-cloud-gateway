--- conflicted
+++ resolved
@@ -39,29 +39,17 @@
 
 	@Test
 	public void exceptionThrown(CapturedOutput output) {
-<<<<<<< HEAD
-		assertThatThrownBy(() -> new SpringApplication(MvcFailureAnalyzerApplication.class).run("--server.port=0"))
-				.hasRootCauseInstanceOf(MvcFoundOnClasspathException.class);
-		assertThat(output).contains("Spring MVC found on classpath",
-				"Please remove spring-boot-starter-web dependency");
-=======
 		assertThatThrownBy(
 				() -> new SpringApplication(MvcFailureAnalyzerApplication.class)
 						.run("--server.port=0")).hasRootCauseInstanceOf(
 								MvcFoundOnClasspathException.class);
 		assertThat(output).contains(MvcFoundOnClasspathFailureAnalyzer.MESSAGE,
 				MvcFoundOnClasspathFailureAnalyzer.ACTION);
->>>>>>> 2be9d7f9
 	}
 
 	@Test
 	public void exceptionNotThrownWhenDisabled(CapturedOutput output) {
 		assertThatCode(() -> new SpringApplication(MvcFailureAnalyzerApplication.class)
-<<<<<<< HEAD
-				.run("--spring.cloud.gateway.enabled=false", "--server.port=0")).doesNotThrowAnyException();
-		assertThat(output).doesNotContain("Spring MVC found on classpath",
-				"Please remove spring-boot-starter-web dependency");
-=======
 				.run("--spring.cloud.gateway.enabled=false", "--server.port=0"))
 						.doesNotThrowAnyException();
 		assertThat(output).doesNotContain(MvcFoundOnClasspathFailureAnalyzer.MESSAGE,
@@ -86,7 +74,6 @@
 		assertThat(output).doesNotContain(MvcFoundOnClasspathFailureAnalyzer.MESSAGE,
 				MvcFoundOnClasspathFailureAnalyzer.ACTION);
 
->>>>>>> 2be9d7f9
 	}
 
 }